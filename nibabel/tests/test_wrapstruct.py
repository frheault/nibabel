--- conflicted
+++ resolved
@@ -209,13 +209,8 @@
         assert eh.endianness == native_code
         hdr_data = eh.structarr.copy()
         hdr_data = hdr_data.byteswap(swapped_code)
-<<<<<<< HEAD
-        eh_swapped = self.header_class(hdr_data.tostring())
+        eh_swapped = self.header_class(hdr_data.tobytes())
         assert eh_swapped.endianness == swapped_code
-=======
-        eh_swapped = self.header_class(hdr_data.tobytes())
-        assert_equal(eh_swapped.endianness, swapped_code)
->>>>>>> 80487b71
 
     def test_binblock_is_file(self):
         # Checks that the binary string respresentation is the whole of the
