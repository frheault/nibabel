--- conflicted
+++ resolved
@@ -102,15 +102,12 @@
           -I test_round_trip ^
           -I test_rstutils ^
           -I test_scaling ^
-<<<<<<< HEAD
           -I test_wrapstruct ^
-          -I test_io
-=======
+          -I test_io ^
           -I test_scripts ^
           -I test_spaces ^
           -I test_testing ^
           -I test_wrapstruct
->>>>>>> 5f4436f8
       displayName: 'Nose tests'
       condition: and(succeeded(), eq(variables['CHECK_TYPE'], 'nosetests'))
     - script: |
